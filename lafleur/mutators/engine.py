--- conflicted
+++ resolved
@@ -29,11 +29,8 @@
     ForLoopInjector,
     GuardInjector,
     GuardRemover,
-<<<<<<< HEAD
     ImportChaosMutator,
-=======
     LiteralTypeSwapMutator,
->>>>>>> 6cf8f02a
     NewUnpackingMutator,
     OperatorSwapper,
     PatternMatchingMutator,
