# Changelog

All notable changes to this project should be documented in this file.

## [0.0.2] - Unreleased

### Added

- A `bump_version.py` script to automate version update, by @smiyashaji.
- A `--timeout` CLI option for configurable script running timeouts, by @ShrayJP.
<<<<<<< HEAD
- A `--runs` CLI option to determine how many times each test case is run, by @devdanzin.
- A `--dynamic-runs` CLI option to calculate number of runs based on parent score, by @devdanzin.
=======
- A coverage hash to handle duplicated files with non-deterministic results, by @devdanzin.
>>>>>>> 9c8f5696

### Enhanced

- Timeout log files will be compressed with zstd if larger than 1MB, by @devdanzin.
- Mutations (`GuardInjector`) will add non-determinism again in a reproducible way, by @devdanzin.

## [0.0.1] - 2024-11-20

- Initial release of the `lafleur` evolutionary fuzzer.
- Core components: Orchestrator, Corpus Manager, AST Mutator, and Coverage Parser.
- Suite of JIT-specific mutation strategies.
- Differential testing mode for finding correctness bugs.<|MERGE_RESOLUTION|>--- conflicted
+++ resolved
@@ -8,12 +8,9 @@
 
 - A `bump_version.py` script to automate version update, by @smiyashaji.
 - A `--timeout` CLI option for configurable script running timeouts, by @ShrayJP.
-<<<<<<< HEAD
+- A coverage hash to handle duplicated files with non-deterministic results, by @devdanzin. 
 - A `--runs` CLI option to determine how many times each test case is run, by @devdanzin.
 - A `--dynamic-runs` CLI option to calculate number of runs based on parent score, by @devdanzin.
-=======
-- A coverage hash to handle duplicated files with non-deterministic results, by @devdanzin.
->>>>>>> 9c8f5696
 
 ### Enhanced
 
